--- conflicted
+++ resolved
@@ -1,13 +1,3 @@
-<<<<<<< HEAD
-<div class="container bg-white p-15" ng-show="$ctrl.filters | notEmpty">
-  <div class="row">
-    <div class="col-sm-6" ng-repeat="filter in $ctrl.filters">
-      <label>{{filter.friendlyName}}</label>
-    </div>
-  </div>
-  <div class="row">
-    <div class="col-sm-6" ng-repeat="filter in $ctrl.filters">
-=======
 <div class="container bg-white" ng-show="$ctrl.filters | notEmpty" style="padding: 5px;">
   <div class="row" style="margin-left: -5px; margin-right: -5px;">
     <div class="col-sm-6 m-t-5" ng-repeat="filter in $ctrl.filters">
@@ -16,7 +6,6 @@
   </div>
   <div class="row" style="margin-left: -5px; margin-right: -5px;">
     <div class="col-sm-6 m-t-5" ng-repeat="filter in $ctrl.filters">
->>>>>>> 3f30693b
       <ui-select ng-model="filter.current" ng-if="!filter.multiple" on-select="$ctrl.filterChangeListener(filter, $model)" on-remove="$ctrl.filterChangeListener(filter, $model)"
         remove-selected="false">
         <ui-select-match placeholder="Select value for {{filter.friendlyName}}...">{{$select.selected | filterValue:filter}}</ui-select-match>
