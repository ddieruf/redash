--- conflicted
+++ resolved
@@ -144,7 +144,6 @@
             </button>
           )}
         </div>
-<<<<<<< HEAD
         <Form.Item
           validateStatus={errorMessage ? 'error' : ''}
           help={errorMessage || null}
@@ -155,20 +154,9 @@
             parameter={param}
             enumOptions={param.enumOptions}
             queryId={param.queryId}
-            allowMultipleValues={!!param.multiValuesOptions}
             onSelect={(value, isDirty) => this.setPendingValue(param, value, isDirty)}
           />
         </Form.Item>
-=======
-        <ParameterValueInput
-          type={param.type}
-          value={param.normalizedValue}
-          parameter={param}
-          enumOptions={param.enumOptions}
-          queryId={param.queryId}
-          onSelect={(value, isDirty) => this.setPendingValue(param, value, isDirty)}
-        />
->>>>>>> b970fb04
       </div>
     );
   }
@@ -190,25 +178,9 @@
         onSortEnd={this.moveParameter}
         containerProps={{
           className: 'parameter-container',
-          onKeyDown: dirtyParamCount ? this.handleKeyDown : null,
+          onKeyDown: canApplyChanges ? this.handleKeyDown : null,
         }}
       >
-<<<<<<< HEAD
-        <div
-          className="parameter-container"
-          onKeyDown={canApplyChanges ? this.handleKeyDown : null}
-          data-draggable={editable || null}
-          data-dragging={dragging || null}
-        >
-          {parameters.map((param, index) => (
-            <SortableItem className="parameter-block" key={param.name} index={index} parameterName={param.name} disabled={!editable}>
-              {this.renderParameter(param, index)}
-            </SortableItem>
-          ))}
-
-          <ParameterApplyButton onClick={this.applyChanges} paramCount={dirtyParamCount} show={canApplyChanges} />
-        </div>
-=======
         {parameters.map((param, index) => (
           <SortableElement key={param.name} index={index}>
             <div className="parameter-block" data-editable={editable || null}>
@@ -217,8 +189,7 @@
             </div>
           </SortableElement>
         ))}
-        <ParameterApplyButton onClick={this.applyChanges} paramCount={dirtyParamCount} />
->>>>>>> b970fb04
+        <ParameterApplyButton onClick={this.applyChanges} paramCount={dirtyParamCount} show={canApplyChanges} />
       </SortableContainer>
     );
   }
