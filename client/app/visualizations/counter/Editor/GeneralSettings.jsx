import { map, keys, includes, get } from 'lodash';
import React from 'react';
<<<<<<< HEAD
import * as Grid from 'antd/lib/grid';
import Select from 'antd/lib/select';
import Input from 'antd/lib/input';
import InputNumber from 'antd/lib/input-number';
=======
import { Section, Select, Input, InputNumber, Switch } from '@/components/visualizations/editor';
>>>>>>> 15e8b889
import { EditorPropTypes } from '@/visualizations';
import { COUNTER_TYPES } from '../utils';

export default function GeneralSettings({ options, data, visualizationName, onOptionsChange }) {
  const showOptionForType = option => includes(get(COUNTER_TYPES[options.counterType], 'options'), option);
  return (
    <React.Fragment>
      <Section>
        <Input
          layout="horizontal"
          label="Counter Label"
          className="w-100"
          data-test="Counter.General.Label"
          defaultValue={options.counterLabel}
          placeholder={visualizationName}
          onChange={e => onOptionsChange({ counterLabel: e.target.value })}
        />
      </Section>

<<<<<<< HEAD
      <Grid.Row type="flex" align="middle" className="m-b-10">
        <Grid.Col span={12}>
          <label htmlFor="counter-type">Counter Type</label>
        </Grid.Col>
        <Grid.Col span={12}>
          <Select
            id="counter-value-column"
            className="w-100"
            data-test="Counter.General.Type"
            value={options.counterType}
            onChange={counterType => onOptionsChange({ counterType })}
          >
            {map(keys(COUNTER_TYPES), type => (
              <Select.Option key={type} data-test={'Counter.General.Type.' + type}>{COUNTER_TYPES[type].name}</Select.Option>
            ))}
          </Select>
        </Grid.Col>
      </Grid.Row>

      {showOptionForType('counterColName') && (
        <Grid.Row type="flex" align="middle" className="m-b-10">
          <Grid.Col span={12}>
            <label htmlFor="counter-value-column">Counter Value Column Name</label>
          </Grid.Col>
          <Grid.Col span={12}>
            <Select
              id="counter-value-column"
              className="w-100"
              data-test="Counter.General.ValueColumn"
              defaultValue={options.counterColName}
              disabled={options.countRow}
              onChange={counterColName => onOptionsChange({ counterColName })}
            >
              {map(data.columns, col => (
                <Select.Option key={col.name} data-test={'Counter.General.ValueColumn.' + col.name}>{col.name}</Select.Option>
              ))}
            </Select>
          </Grid.Col>
        </Grid.Row>
      )}

      {showOptionForType('rowNumber') && (
        <Grid.Row type="flex" align="middle" className="m-b-10">
          <Grid.Col span={12}>
            <label htmlFor="counter-value-row-number">Counter Value Row Number</label>
          </Grid.Col>
          <Grid.Col span={12}>
            <InputNumber
              id="counter-value-row-number"
              className="w-100"
              data-test="Counter.General.ValueRowNumber"
              defaultValue={options.rowNumber}
              disabled={options.countRow}
              onChange={rowNumber => onOptionsChange({ rowNumber })}
            />
          </Grid.Col>
        </Grid.Row>
      )}

      {showOptionForType('targetColName') && (
        <Grid.Row type="flex" align="middle" className="m-b-10">
          <Grid.Col span={12}>
            <label htmlFor="counter-target-value-column">Target Value Column Name</label>
          </Grid.Col>
          <Grid.Col span={12}>
            <Select
              id="counter-target-value-column"
              className="w-100"
              data-test="Counter.General.TargetValueColumn"
              defaultValue={options.targetColName}
              onChange={targetColName => onOptionsChange({ targetColName })}
            >
              <Select.Option value="">No target value</Select.Option>
              {map(data.columns, col => (
                <Select.Option key={col.name} data-test={'Counter.General.TargetValueColumn.' + col.name}>{col.name}</Select.Option>
              ))}
            </Select>
          </Grid.Col>
        </Grid.Row>
      )}

      {showOptionForType('targetRowNumber') && (
        <Grid.Row type="flex" align="middle" className="m-b-10">
          <Grid.Col span={12}>
            <label htmlFor="counter-target-row-number">Target Value Row Number</label>
          </Grid.Col>
          <Grid.Col span={12}>
            <InputNumber
              id="counter-target-row-number"
              className="w-100"
              data-test="Counter.General.TargetValueRowNumber"
              defaultValue={options.targetRowNumber}
              onChange={targetRowNumber => onOptionsChange({ targetRowNumber })}
            />
          </Grid.Col>
        </Grid.Row>
      )}
=======
      <Section>
        <Select
          layout="horizontal"
          label="Counter Value Column Name"
          className="w-100"
          data-test="Counter.General.ValueColumn"
          defaultValue={options.counterColName}
          disabled={options.countRow}
          onChange={counterColName => onOptionsChange({ counterColName })}
        >
          {map(data.columns, col => (
            <Select.Option key={col.name} data-test={'Counter.General.ValueColumn.' + col.name}>{col.name}</Select.Option>
          ))}
        </Select>
      </Section>

      <Section>
        <InputNumber
          layout="horizontal"
          label="Counter Value Row Number"
          className="w-100"
          data-test="Counter.General.ValueRowNumber"
          defaultValue={options.rowNumber}
          disabled={options.countRow}
          onChange={rowNumber => onOptionsChange({ rowNumber })}
        />
      </Section>

      <Section>
        <Select
          layout="horizontal"
          label="Target Value Column Name"
          className="w-100"
          data-test="Counter.General.TargetValueColumn"
          defaultValue={options.targetColName}
          onChange={targetColName => onOptionsChange({ targetColName })}
        >
          <Select.Option value="">No target value</Select.Option>
          {map(data.columns, col => (
            <Select.Option key={col.name} data-test={'Counter.General.TargetValueColumn.' + col.name}>{col.name}</Select.Option>
          ))}
        </Select>
      </Section>

      <Section>
        <InputNumber
          layout="horizontal"
          label="Target Value Row Number"
          className="w-100"
          data-test="Counter.General.TargetValueRowNumber"
          defaultValue={options.targetRowNumber}
          onChange={targetRowNumber => onOptionsChange({ targetRowNumber })}
        />
      </Section>

      <Section>
        <Switch
          data-test="Counter.General.CountRows"
          defaultChecked={options.countRow}
          onChange={countRow => onOptionsChange({ countRow })}
        >
          Count Rows
        </Switch>
      </Section>
>>>>>>> 15e8b889
    </React.Fragment>
  );
}

GeneralSettings.propTypes = EditorPropTypes;<|MERGE_RESOLUTION|>--- conflicted
+++ resolved
@@ -1,13 +1,6 @@
 import { map, keys, includes, get } from 'lodash';
 import React from 'react';
-<<<<<<< HEAD
-import * as Grid from 'antd/lib/grid';
-import Select from 'antd/lib/select';
-import Input from 'antd/lib/input';
-import InputNumber from 'antd/lib/input-number';
-=======
-import { Section, Select, Input, InputNumber, Switch } from '@/components/visualizations/editor';
->>>>>>> 15e8b889
+import { Section, Select, Input, InputNumber } from '@/components/visualizations/editor';
 import { EditorPropTypes } from '@/visualizations';
 import { COUNTER_TYPES } from '../utils';
 
@@ -27,132 +20,54 @@
         />
       </Section>
 
-<<<<<<< HEAD
-      <Grid.Row type="flex" align="middle" className="m-b-10">
-        <Grid.Col span={12}>
-          <label htmlFor="counter-type">Counter Type</label>
-        </Grid.Col>
-        <Grid.Col span={12}>
-          <Select
-            id="counter-value-column"
-            className="w-100"
-            data-test="Counter.General.Type"
-            value={options.counterType}
-            onChange={counterType => onOptionsChange({ counterType })}
-          >
-            {map(keys(COUNTER_TYPES), type => (
-              <Select.Option key={type} data-test={'Counter.General.Type.' + type}>{COUNTER_TYPES[type].name}</Select.Option>
-            ))}
-          </Select>
-        </Grid.Col>
-      </Grid.Row>
 
-      {showOptionForType('counterColName') && (
-        <Grid.Row type="flex" align="middle" className="m-b-10">
-          <Grid.Col span={12}>
-            <label htmlFor="counter-value-column">Counter Value Column Name</label>
-          </Grid.Col>
-          <Grid.Col span={12}>
-            <Select
-              id="counter-value-column"
-              className="w-100"
-              data-test="Counter.General.ValueColumn"
-              defaultValue={options.counterColName}
-              disabled={options.countRow}
-              onChange={counterColName => onOptionsChange({ counterColName })}
-            >
-              {map(data.columns, col => (
-                <Select.Option key={col.name} data-test={'Counter.General.ValueColumn.' + col.name}>{col.name}</Select.Option>
-              ))}
-            </Select>
-          </Grid.Col>
-        </Grid.Row>
-      )}
-
-      {showOptionForType('rowNumber') && (
-        <Grid.Row type="flex" align="middle" className="m-b-10">
-          <Grid.Col span={12}>
-            <label htmlFor="counter-value-row-number">Counter Value Row Number</label>
-          </Grid.Col>
-          <Grid.Col span={12}>
-            <InputNumber
-              id="counter-value-row-number"
-              className="w-100"
-              data-test="Counter.General.ValueRowNumber"
-              defaultValue={options.rowNumber}
-              disabled={options.countRow}
-              onChange={rowNumber => onOptionsChange({ rowNumber })}
-            />
-          </Grid.Col>
-        </Grid.Row>
-      )}
-
-      {showOptionForType('targetColName') && (
-        <Grid.Row type="flex" align="middle" className="m-b-10">
-          <Grid.Col span={12}>
-            <label htmlFor="counter-target-value-column">Target Value Column Name</label>
-          </Grid.Col>
-          <Grid.Col span={12}>
-            <Select
-              id="counter-target-value-column"
-              className="w-100"
-              data-test="Counter.General.TargetValueColumn"
-              defaultValue={options.targetColName}
-              onChange={targetColName => onOptionsChange({ targetColName })}
-            >
-              <Select.Option value="">No target value</Select.Option>
-              {map(data.columns, col => (
-                <Select.Option key={col.name} data-test={'Counter.General.TargetValueColumn.' + col.name}>{col.name}</Select.Option>
-              ))}
-            </Select>
-          </Grid.Col>
-        </Grid.Row>
-      )}
-
-      {showOptionForType('targetRowNumber') && (
-        <Grid.Row type="flex" align="middle" className="m-b-10">
-          <Grid.Col span={12}>
-            <label htmlFor="counter-target-row-number">Target Value Row Number</label>
-          </Grid.Col>
-          <Grid.Col span={12}>
-            <InputNumber
-              id="counter-target-row-number"
-              className="w-100"
-              data-test="Counter.General.TargetValueRowNumber"
-              defaultValue={options.targetRowNumber}
-              onChange={targetRowNumber => onOptionsChange({ targetRowNumber })}
-            />
-          </Grid.Col>
-        </Grid.Row>
-      )}
-=======
       <Section>
         <Select
           layout="horizontal"
-          label="Counter Value Column Name"
+          label="Counter Type"
+          id="counter-value-column"
           className="w-100"
-          data-test="Counter.General.ValueColumn"
-          defaultValue={options.counterColName}
-          disabled={options.countRow}
-          onChange={counterColName => onOptionsChange({ counterColName })}
+          data-test="Counter.General.Type"
+          value={options.counterType}
+          onChange={counterType => onOptionsChange({ counterType })}
         >
-          {map(data.columns, col => (
-            <Select.Option key={col.name} data-test={'Counter.General.ValueColumn.' + col.name}>{col.name}</Select.Option>
+          {map(keys(COUNTER_TYPES), type => (
+            <Select.Option key={type} data-test={'Counter.General.Type.' + type}>{COUNTER_TYPES[type].name}</Select.Option>
           ))}
         </Select>
       </Section>
 
-      <Section>
-        <InputNumber
-          layout="horizontal"
-          label="Counter Value Row Number"
-          className="w-100"
-          data-test="Counter.General.ValueRowNumber"
-          defaultValue={options.rowNumber}
-          disabled={options.countRow}
-          onChange={rowNumber => onOptionsChange({ rowNumber })}
-        />
-      </Section>
+      {showOptionForType('counterColName') && (
+        <Section>
+          <Select
+            layout="horizontal"
+            label="Counter Value Column Name"
+            className="w-100"
+            data-test="Counter.General.ValueColumn"
+            defaultValue={options.counterColName}
+            disabled={options.countRow}
+            onChange={counterColName => onOptionsChange({ counterColName })}
+          >
+            {map(data.columns, col => (
+              <Select.Option key={col.name} data-test={'Counter.General.ValueColumn.' + col.name}>{col.name}</Select.Option>
+            ))}
+          </Select>
+        </Section>
+      )}
+
+      {showOptionForType('rowNumber') && (
+        <Section>
+          <InputNumber
+            layout="horizontal"
+            label="Counter Value Row Number"
+            className="w-100"
+            data-test="Counter.General.ValueRowNumber"
+            defaultValue={options.rowNumber}
+            disabled={options.countRow}
+            onChange={rowNumber => onOptionsChange({ rowNumber })}
+          />
+        </Section>
+      )}
 
       <Section>
         <Select
@@ -170,27 +85,18 @@
         </Select>
       </Section>
 
-      <Section>
-        <InputNumber
-          layout="horizontal"
-          label="Target Value Row Number"
-          className="w-100"
-          data-test="Counter.General.TargetValueRowNumber"
-          defaultValue={options.targetRowNumber}
-          onChange={targetRowNumber => onOptionsChange({ targetRowNumber })}
-        />
-      </Section>
-
-      <Section>
-        <Switch
-          data-test="Counter.General.CountRows"
-          defaultChecked={options.countRow}
-          onChange={countRow => onOptionsChange({ countRow })}
-        >
-          Count Rows
-        </Switch>
-      </Section>
->>>>>>> 15e8b889
+      {showOptionForType('targetRowNumber') && (
+        <Section>
+          <InputNumber
+            layout="horizontal"
+            label="Target Value Row Number"
+            className="w-100"
+            data-test="Counter.General.TargetValueRowNumber"
+            defaultValue={options.targetRowNumber}
+            onChange={targetRowNumber => onOptionsChange({ targetRowNumber })}
+          />
+        </Section>
+      )}
     </React.Fragment>
   );
 }
