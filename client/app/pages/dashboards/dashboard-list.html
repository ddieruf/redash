--- conflicted
+++ resolved
@@ -2,63 +2,28 @@
   <page-header title="Dashboards"></page-header>
 
   <div class="row">
-<<<<<<< HEAD
-    <div ng-if="!$ctrl.loaded" class="col-lg-9 p-r-0 text-center p-t-15 p-b-15">
-      <i class="fa fa-spinner fa-2x fa-pulse"></i>
-    </div>
-
-    <div ng-if="$ctrl.loaded && $ctrl.showEmptyState" class="col-lg-9 p-r-0">
-      <div ng-if="($ctrl.currentPage == 'all') && ($ctrl.searchText.length == 0)">
-        <empty-state icon="zmdi zmdi-view-quilt"
-          description="See the big picture"
-          show-dashboard-step="true"
-          illustration="dashboard"
-          help-link="http://help.redash.io/category/22-dashboards"></empty-state>
-      </div>
-
-      <div class="tiled bg-white p-15"
-        ng-if="($ctrl.currentPage == 'my') && ($ctrl.searchText.length == 0)">
-        Create a dashboard to populate My Dashboards list.
-      </div>
-      <div class="tiled bg-white p-15"
-        ng-if="($ctrl.currentPage == 'favorites') && ($ctrl.searchText.length == 0)">
-        Mark dashboards as favorite <span class="btn-favourite"><i class="fa fa-star" aria-hidden="true"></i></span> to list them here.
-      </div>
-      <div class="tiled bg-white p-15"
-        ng-if="$ctrl.searchText.length > 0">
-        Sorry, we couldn't find anything.
-      </div>
-    </div>
-
-    <div ng-if="$ctrl.loaded && !$ctrl.showEmptyState" class="col-lg-9 p-r-0">
-=======
     <div class="col-md-3 list-control-t">
-      <input type='text' class='form-control' placeholder="Search Dashboards..."
-             ng-change="$ctrl.update()" ng-model="$ctrl.searchText" autofocus/>
+      <input type='text' class='form-control' placeholder="Search Dashboards..." ng-change="$ctrl.update()" ng-model="$ctrl.searchText"
+        autofocus/>
       <div class="list-group m-t-10 m-b-10 tags-list tiled">
-        <a href="dashboards" class="list-group-item"
-           ng-class="{active: $ctrl.currentPage == 'all'}">
+        <a href="dashboards" class="list-group-item" ng-class="{active: $ctrl.currentPage == 'all'}">
           All Dashboards
         </a>
 
-        <a href="dashboards/favorite" class="list-group-item"
-           ng-class="{active: $ctrl.currentPage == 'favorites'}">
+        <a href="dashboards/favorite" class="list-group-item" ng-class="{active: $ctrl.currentPage == 'favorites'}">
           <span class="btn-favourite">
             <i class="fa fa-star" aria-hidden="true"></i>
           </span>
           Favorites
         </a>
-        <a href="dashboards/my" class="list-group-item" ng-if="$ctrl.showMyDashboards"
-           ng-class="{active: $ctrl.currentPage == 'my'}">
-          <img ng-src="{{$ctrl.currentUser.profile_image_url}}" class="profile__image--navbar"
-               width="13" style="margin-right: 0;"/>
-          My Dashboards
+        <a href="dashboards/my" class="list-group-item" ng-if="$ctrl.showMyDashboards" ng-class="{active: $ctrl.currentPage == 'my'}">
+          <img ng-src="{{$ctrl.currentUser.profile_image_url}}" class="profile__image--navbar" width="13" style="margin-right: 0;"
+          /> My Dashboards
         </a>
       </div>
 
       <div class="list-group m-t-10 tags-list tiled" ng-if="$ctrl.allTags.length > 0">
-        <a ng-repeat="tag in $ctrl.allTags" ng-class="{active: $ctrl.selectedTags.has(tag)}"
-           class="list-group-item" ng-click="$ctrl.toggleTag($event, tag)">
+        <a ng-repeat="tag in $ctrl.allTags" ng-class="{active: $ctrl.selectedTags.has(tag)}" class="list-group-item" ng-click="$ctrl.toggleTag($event, tag)">
           {{ tag }}
         </a>
       </div>
@@ -70,89 +35,82 @@
 
     <div ng-if="$ctrl.loaded && $ctrl.showEmptyState" class="col-md-9 list-content">
       <div ng-if="($ctrl.currentPage == 'all') && ($ctrl.searchText.length == 0)">
-        <empty-state icon="zmdi zmdi-view-quilt"
-          description="See the big picture"
-          show-dashboard-step="true"
+        <empty-state icon="zmdi zmdi-view-quilt" description="See the big picture" show-dashboard-step="true" illustration="dashboard"
           help-link="http://help.redash.io/category/22-dashboards"></empty-state>
       </div>
 
-      <div class="tiled bg-white p-15"
-        ng-if="($ctrl.currentPage == 'my') && ($ctrl.searchText.length == 0)">
+      <div class="tiled bg-white p-15" ng-if="($ctrl.currentPage == 'my') && ($ctrl.searchText.length == 0)">
         Create a dashboard to populate My Dashboards list.
       </div>
-      <div class="tiled bg-white p-15"
-        ng-if="($ctrl.currentPage == 'favorites') && ($ctrl.searchText.length == 0)">
-        Mark dashboards as favorite <span class="btn-favourite"><i class="fa fa-star" aria-hidden="true"></i></span> to list them here.
+      <div class="tiled bg-white p-15" ng-if="($ctrl.currentPage == 'favorites') && ($ctrl.searchText.length == 0)">
+        Mark dashboards as favorite
+        <span class="btn-favourite">
+          <i class="fa fa-star" aria-hidden="true"></i>
+        </span> to list them here.
       </div>
-      <div class="tiled bg-white p-15"
-        ng-if="$ctrl.searchText.length > 0">
+      <div class="tiled bg-white p-15" ng-if="$ctrl.searchText.length > 0">
         Sorry, we couldn't find anything.
       </div>
     </div>
 
     <div ng-if="$ctrl.loaded && !$ctrl.showEmptyState" class="col-md-9 list-content">
->>>>>>> 204e3673
       <div class="bg-white tiled">
         <table class="table table-condensed table-hover table-data">
           <thead>
-          <tr>
-            <th style="width: 33px"></th>
-            <th>Name</th>
-            <th></th>
-            <th>Created At</th>
-          </tr>
+            <tr>
+              <th style="width: 33px"></th>
+              <th>Name</th>
+              <th></th>
+              <th>Created At</th>
+            </tr>
           </thead>
           <tbody>
-          <tr ng-repeat="dashboard in $ctrl.paginator.getPageRows()" ng-click="$ctrl.navigateTo('dashboard/' + dashboard.slug)">
-            <td class="p-r-0"><favorites-control item="dashboard"></favorites-control></td>
-            <td class="table-main-title">
-              <a href="dashboard/{{ dashboard.slug }}">
-                {{ dashboard.name }}
-              </a>
-              <br>
-              <span class="label label-default" ng-if="dashboard.is_draft">Unpublished</span>
-              <tags-control item="dashboard"></tags-control>
-            </td>
-            <td class="p-r-0"><img ng-src="{{ dashboard.user.profile_image_url }}" class="profile__image_thumb" title="Created by {{ dashboard.user.name }}"/></td>
-            <td>{{ dashboard.created_at | dateTime }}</td>
-          </tr>
+            <tr ng-repeat="dashboard in $ctrl.paginator.getPageRows()" ng-click="$ctrl.navigateTo('dashboard/' + dashboard.slug)">
+              <td class="p-r-0">
+                <favorites-control item="dashboard"></favorites-control>
+              </td>
+              <td class="table-main-title">
+                <a href="dashboard/{{ dashboard.slug }}">
+                  {{ dashboard.name }}
+                </a>
+                <br>
+                <span class="label label-default" ng-if="dashboard.is_draft">Unpublished</span>
+                <tags-control item="dashboard"></tags-control>
+              </td>
+              <td class="p-r-0">
+                <img ng-src="{{ dashboard.user.profile_image_url }}" class="profile__image_thumb" title="Created by {{ dashboard.user.name }}"
+                />
+              </td>
+              <td>{{ dashboard.created_at | dateTime }}</td>
+            </tr>
           </tbody>
         </table>
         <paginator paginator="$ctrl.paginator"></paginator>
       </div>
     </div>
 
-<<<<<<< HEAD
-    <div class="col-lg-3">
-=======
     <div class="col-md-3 list-control-r-b">
->>>>>>> 204e3673
-      <input type='text' class='form-control' placeholder="Search Dashboards..."
-        ng-change="$ctrl.update()" ng-model="$ctrl.searchText" autofocus/>
+      <input type='text' class='form-control' placeholder="Search Dashboards..." ng-change="$ctrl.update()" ng-model="$ctrl.searchText"
+        autofocus/>
       <div class="list-group m-t-10 m-b-10 tags-list tiled">
-        <a href="dashboards" class="list-group-item"
-          ng-class="{active: $ctrl.currentPage == 'all'}">
+        <a href="dashboards" class="list-group-item" ng-class="{active: $ctrl.currentPage == 'all'}">
           All Dashboards
         </a>
 
-        <a href="dashboards/favorite" class="list-group-item"
-          ng-class="{active: $ctrl.currentPage == 'favorites'}">
+        <a href="dashboards/favorite" class="list-group-item" ng-class="{active: $ctrl.currentPage == 'favorites'}">
           <span class="btn-favourite">
             <i class="fa fa-star" aria-hidden="true"></i>
           </span>
           Favorites
         </a>
-        <a href="dashboards/my" class="list-group-item" ng-if="$ctrl.showMyDashboards"
-          ng-class="{active: $ctrl.currentPage == 'my'}">
-          <img ng-src="{{$ctrl.currentUser.profile_image_url}}" class="profile__image--navbar"
-            width="13" style="margin-right: 0;"/>
-          My Dashboards
+        <a href="dashboards/my" class="list-group-item" ng-if="$ctrl.showMyDashboards" ng-class="{active: $ctrl.currentPage == 'my'}">
+          <img ng-src="{{$ctrl.currentUser.profile_image_url}}" class="profile__image--navbar" width="13" style="margin-right: 0;"
+          /> My Dashboards
         </a>
       </div>
 
       <div class="list-group m-t-10 tags-list tiled" ng-if="$ctrl.allTags.length > 0">
-        <a ng-repeat="tag in $ctrl.allTags" ng-class="{active: $ctrl.selectedTags.has(tag)}"
-          class="list-group-item" ng-click="$ctrl.toggleTag($event, tag)">
+        <a ng-repeat="tag in $ctrl.allTags" ng-class="{active: $ctrl.selectedTags.has(tag)}" class="list-group-item" ng-click="$ctrl.toggleTag($event, tag)">
           {{ tag }}
         </a>
       </div>
